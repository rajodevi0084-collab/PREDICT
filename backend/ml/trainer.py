"""Training utilities for temporal transformer models."""

from __future__ import annotations

import json
import math
import random
from dataclasses import dataclass
from pathlib import Path
from typing import Any, Optional, Sequence

import numpy as np
import pandas as pd
import torch
import torch.nn.functional as F
from torch import Tensor, nn
from torch.cuda.amp import GradScaler, autocast
from torch.optim import AdamW
from torch.optim.lr_scheduler import CosineAnnealingLR
from torch.utils.data import DataLoader, Dataset

<<<<<<< HEAD
from backend.ml.feature_engineer import (
    FEATURE_PIPELINE_VERSION,
    FeatureSpec,
    build_feature_map,
    make_features,
)
=======
from backend.ml.feature_engineer import FeatureSpec, build_feature_map, make_features
>>>>>>> 01dc951a
from backend.services.reporter import Reporter


@dataclass
class TrainerConfig:
    """Hyper-parameters governing the optimisation procedure."""

    batch_size: int = 128
    learning_rate: float = 3e-4
    weight_decay: float = 1e-2
    max_epochs: int = 40
    patience: int = 5
    num_splits: int = 3
    embargo: int = 16
    regression_weight: float = 1.0
    smooth_l1_beta: float = 0.1
    coverage_targets: Sequence[float] = (0.5, 0.75, 0.9)
    ece_bins: int = 15
<<<<<<< HEAD
    seed: int = 42
=======
>>>>>>> 01dc951a


class _TemporalDataset(Dataset[tuple[Tensor, Tensor, Tensor]]):
    """PyTorch dataset providing tensorised features and supervision targets."""

    def __init__(
        self,
        X: pd.DataFrame,
        y_cls: pd.Series,
        y_reg: pd.Series,
        indices: Sequence[int],
    ) -> None:
        super().__init__()
        if not len(indices):
            raise ValueError("Dataset indices must not be empty")
        features = X.iloc[indices].to_numpy(dtype=np.float32, copy=True)
        cls_targets = y_cls.iloc[indices].to_numpy(dtype=np.int64, copy=True)
        reg_targets = y_reg.iloc[indices].to_numpy(dtype=np.float32, copy=True)

        self._features = torch.from_numpy(features).unsqueeze(1)  # (batch, seq=1, feat)
        self._cls_targets = torch.from_numpy(cls_targets)
        self._reg_targets = torch.from_numpy(reg_targets)

    def __len__(self) -> int:
        return self._features.shape[0]

    def __getitem__(self, idx: int) -> tuple[Tensor, Tensor, Tensor]:
        return (
            self._features[idx],
            self._cls_targets[idx],
            self._reg_targets[idx],
        )


class Trainer:
    """High-level training loop for temporal models with walk-forward splits."""

    def __init__(
        self,
        model: nn.Module,
        feature_spec: FeatureSpec,
        *,
        reporter: Reporter,
        run_id: str,
        config: Optional[TrainerConfig] = None,
        device: Optional[str] = None,
    ) -> None:
        self.model = model
        self.feature_spec = feature_spec
        self.reporter = reporter
        self.run_id = run_id
        self.config = config or TrainerConfig()

        if device is None:
            device = "cuda" if torch.cuda.is_available() else "cpu"
        self.device = torch.device(device)

        self._set_random_seeds(self.config.seed)

        self.model.to(self.device)
        self._num_classes = getattr(getattr(model, "config", None), "num_classes", 3)
        self._reg_weight = self.config.regression_weight
        self._coverage_targets = tuple(self.config.coverage_targets)
        self._ece_bins = int(self.config.ece_bins)
        self._checkpoint_dir = Path("artifacts") / "models" / self.run_id
        self._checkpoint_dir.mkdir(parents=True, exist_ok=True)
        self._last_metrics: Optional[dict[str, float]] = None
<<<<<<< HEAD
        self._metrics_path = self._checkpoint_dir / "metrics.json"
        coverage_primary = int(self._coverage_targets[0] * 100) if self._coverage_targets else 75
        self._primary_metric_key = f"acc@{coverage_primary}"
=======
>>>>>>> 01dc951a

    def fit(self, frame: pd.DataFrame) -> dict[str, float]:
        """Execute the walk-forward training loop on ``frame``."""

        X, y_cls, y_reg, meta = make_features(frame, self.feature_spec)
        if X.empty:
            raise ValueError("No rows available after feature engineering. Check input data.")

        order = meta.sort_values("timestamp").index.to_numpy()
        splits = self._build_splits(order)
        self.reporter.log(
            self.run_id,
            {"event": "training_started", "splits": len(splits), "samples": int(len(order))},
        )

        best_score = math.inf
        best_state: Optional[dict[str, Tensor]] = None
        last_metrics: dict[str, float] = {}

        for split_idx, (train_idx, val_idx) in enumerate(splits, start=1):
            train_loader = self._build_dataloader(X, y_cls, y_reg, train_idx, shuffle=True)
            val_loader = self._build_dataloader(X, y_cls, y_reg, val_idx, shuffle=False)

            metrics = self._train_split(split_idx, train_loader, val_loader)
            last_metrics = metrics

            if metrics["val_loss"] < best_score:
                best_score = metrics["val_loss"]
                best_state = {k: v.detach().cpu().clone() for k, v in self.model.state_dict().items()}
                torch.save({"model_state": best_state}, self._checkpoint_dir / "best.pt")
                self.reporter.log(
                    self.run_id,
                    {"event": "checkpoint_saved", "split": split_idx, "val_loss": best_score},
                )

        if best_state is not None:
            self.model.load_state_dict(best_state)

        self.reporter.log(
            self.run_id,
            {"event": "training_finished", **last_metrics},
        )
        self._last_metrics = last_metrics
<<<<<<< HEAD
        self._write_metrics(last_metrics)
=======
>>>>>>> 01dc951a
        return last_metrics

    # Backwards-compatible alias used by earlier revisions
    def run(self, frame: pd.DataFrame) -> dict[str, float]:  # pragma: no cover - compatibility
        return self.fit(frame)

    def evaluate(self, frame: pd.DataFrame) -> dict[str, float]:
        """Evaluate the current model on a validation frame."""

        X, y_cls, y_reg, meta = make_features(frame, self.feature_spec)
        if X.empty:
            raise ValueError("No rows available after feature engineering. Check input data.")

        indices = meta.index.to_numpy()
        loader = self._build_dataloader(X, y_cls, y_reg, indices, shuffle=False)
        bce_loss = nn.BCEWithLogitsLoss()
        smooth_l1 = nn.SmoothL1Loss(beta=self.config.smooth_l1_beta)
        metrics = self._evaluate(loader, bce_loss, smooth_l1)
        self._last_metrics = metrics
        return metrics

    def save_model_card(
        self,
        feature_map: Optional[dict[str, int]] = None,
        data_ranges: Optional[dict[str, Any]] = None,
    ) -> Path:
        """Persist a light-weight model card alongside checkpoints."""

        card = {
            "run_id": self.run_id,
            "feature_spec": {
                "windows": list(self.feature_spec.windows),
                "horizon": self.feature_spec.horizon,
                "epsilon": self.feature_spec.epsilon,
            },
            "trainer_config": {
                "batch_size": self.config.batch_size,
                "learning_rate": self.config.learning_rate,
                "weight_decay": self.config.weight_decay,
                "max_epochs": self.config.max_epochs,
                "coverage_targets": list(self._coverage_targets),
            },
            "metrics": self._last_metrics or {},
            "feature_map": feature_map or build_feature_map([]),
            "data_ranges": data_ranges or {},
<<<<<<< HEAD
            "feature_pipeline_version": FEATURE_PIPELINE_VERSION,
=======
>>>>>>> 01dc951a
        }
        destination = self._checkpoint_dir / "model_card.json"
        destination.write_text(json.dumps(card, indent=2), encoding="utf-8")
        return destination

    # ---------------------------------------------------------------------
    # Helper methods
    # ---------------------------------------------------------------------
    def _set_random_seeds(self, seed: int) -> None:
        random.seed(seed)
        np.random.seed(seed)
        torch.manual_seed(seed)
        if torch.cuda.is_available():
            torch.cuda.manual_seed_all(seed)
        torch.backends.cudnn.deterministic = True
        torch.backends.cudnn.benchmark = False

    def _build_dataloader(
        self,
        X: pd.DataFrame,
        y_cls: pd.Series,
        y_reg: pd.Series,
        indices: Sequence[int],
        *,
        shuffle: bool,
    ) -> DataLoader[tuple[Tensor, Tensor, Tensor]]:
        dataset = _TemporalDataset(X, y_cls, y_reg, indices)
        return DataLoader(
            dataset,
            batch_size=self.config.batch_size,
            shuffle=shuffle,
            drop_last=False,
        )

    def _train_split(
        self,
        split_idx: int,
        train_loader: DataLoader[tuple[Tensor, Tensor, Tensor]],
        val_loader: DataLoader[tuple[Tensor, Tensor, Tensor]],
    ) -> dict[str, float]:
        optimizer = AdamW(
            self.model.parameters(),
            lr=self.config.learning_rate,
            weight_decay=self.config.weight_decay,
        )
        scheduler = CosineAnnealingLR(optimizer, T_max=max(self.config.max_epochs, 1))
        scaler = GradScaler(enabled=self.device.type == "cuda")
        bce_loss = nn.BCEWithLogitsLoss()
        smooth_l1 = nn.SmoothL1Loss(beta=self.config.smooth_l1_beta)

        best_val = math.inf
        patience = 0
        best_metrics: dict[str, float] = {}
        best_score = None

        for epoch in range(1, self.config.max_epochs + 1):
            self.model.train()
            epoch_loss = 0.0
            num_batches = 0
            for features, cls_target, reg_target in train_loader:
                features = features.to(self.device)
                cls_target = cls_target.to(self.device)
                reg_target = reg_target.to(self.device)

                optimizer.zero_grad(set_to_none=True)
                with autocast(device_type=self.device.type, enabled=self.device.type == "cuda"):
                    outputs = self.model(features)
                    logits = outputs["logits_cls"]
                    reg_pred = outputs["y_reg"].squeeze(-1)
                    target_bce = F.one_hot((cls_target + 1).clamp(0, self._num_classes - 1), num_classes=self._num_classes)
                    target_bce = target_bce.to(dtype=logits.dtype)
                    bce = bce_loss(logits, target_bce)
                    reg = smooth_l1(reg_pred, reg_target)
                    loss = bce + self._reg_weight * reg

                scaler.scale(loss).backward()
                scaler.step(optimizer)
                scaler.update()

                epoch_loss += loss.detach().item()
                num_batches += 1

            scheduler.step()
            train_loss = epoch_loss / max(num_batches, 1)

            val_metrics = self._evaluate(val_loader, bce_loss, smooth_l1)
            val_loss = val_metrics["val_loss"]
            val_metrics.update({"split": split_idx, "epoch": epoch, "train_loss": train_loss})
            self.reporter.log(
                self.run_id,
                {"event": "epoch_end", **val_metrics},
            )

            score = self._score_for_early_stopping(val_metrics)
            if best_score is None or score < best_score:
                best_score = score
                best_val = val_loss
                patience = 0
                best_metrics = val_metrics
                torch.save({"model_state": self.model.state_dict()}, self._checkpoint_dir / f"split{split_idx}_epoch{epoch}.pt")
            else:
                patience += 1
                if patience >= self.config.patience:
                    break

        return best_metrics

    def _evaluate(
        self,
        loader: DataLoader[tuple[Tensor, Tensor, Tensor]],
        bce_loss: nn.Module,
        smooth_l1: nn.Module,
    ) -> dict[str, float]:
        self.model.eval()
        total_loss = 0.0
        num_batches = 0

        logits_list: list[Tensor] = []
        reg_pred_list: list[Tensor] = []
        cls_targets: list[Tensor] = []
        reg_targets: list[Tensor] = []

        with torch.no_grad():
            for features, cls_target, reg_target in loader:
                features = features.to(self.device)
                cls_target = cls_target.to(self.device)
                reg_target = reg_target.to(self.device)

                outputs = self.model(features)
                logits = outputs["logits_cls"]
                reg_pred = outputs["y_reg"].squeeze(-1)
                target_bce = F.one_hot((cls_target + 1).clamp(0, self._num_classes - 1), num_classes=self._num_classes)
                target_bce = target_bce.to(dtype=logits.dtype)
                bce = bce_loss(logits, target_bce)
                reg = smooth_l1(reg_pred, reg_target)
                loss = bce + self._reg_weight * reg

                total_loss += loss.detach().item()
                num_batches += 1

                logits_list.append(logits.detach().cpu())
                reg_pred_list.append(reg_pred.detach().cpu())
                cls_targets.append(cls_target.detach().cpu())
                reg_targets.append(reg_target.detach().cpu())

        logits_tensor = torch.cat(logits_list, dim=0) if logits_list else torch.empty((0, self._num_classes))
        reg_pred_tensor = torch.cat(reg_pred_list, dim=0) if reg_pred_list else torch.empty((0,))
        cls_tensor = torch.cat(cls_targets, dim=0) if cls_targets else torch.empty((0,), dtype=torch.long)
        reg_tensor = torch.cat(reg_targets, dim=0) if reg_targets else torch.empty((0,))

        metrics = self._compute_metrics(logits_tensor, reg_pred_tensor, cls_tensor, reg_tensor)
        metrics["val_loss"] = total_loss / max(num_batches, 1)
        return metrics

    def _compute_metrics(
        self,
        logits: Tensor,
        reg_pred: Tensor,
        cls_targets: Tensor,
        reg_targets: Tensor,
    ) -> dict[str, float]:
        if logits.numel() == 0:
            return {"val_loss": float("nan")}

        cls_idx = (cls_targets + 1).clamp(0, self._num_classes - 1).long()
        temperature = self._calibrate_temperature(logits, cls_idx)
        calibrated = logits / temperature
        probs = torch.softmax(calibrated, dim=-1)

        pred_idx = torch.argmax(probs, dim=-1)
        accuracy = (pred_idx == cls_idx).float().mean().item()
        mae = torch.abs(reg_pred - reg_targets).mean().item() if reg_pred.numel() else float("nan")
        mse = F.mse_loss(reg_pred, reg_targets).item() if reg_pred.numel() else float("nan")
        rmse = math.sqrt(mse) if math.isfinite(mse) else float("nan")

        up_index = min(probs.shape[1] - 1, 2)
        up_true = (cls_idx == up_index).to(torch.float32)
        up_probs = probs[:, up_index]
        brier = torch.mean((up_probs - up_true) ** 2).item()

        auc = float("nan")
        try:
            from sklearn.metrics import roc_auc_score  # type: ignore

            y_true = up_true.detach().cpu().numpy()
            y_score = up_probs.detach().cpu().numpy()
            if len(np.unique(y_true)) > 1:
                auc = float(roc_auc_score(y_true, y_score))
        except Exception:
            auc = float("nan")

        ece = self._expected_calibration_error(probs, cls_idx, bins=self._ece_bins)

        metrics: dict[str, float] = {
            "accuracy": float(accuracy),
            "mae": float(mae),
            "mse": float(mse),
            "rmse": float(rmse),
            "brier": float(brier),
            "auc": float(auc),
            "ece": float(ece),
            "temperature": float(temperature),
        }

        for coverage in self._coverage_targets:
            acc_cov, actual_cov = self._accuracy_at_coverage(probs, cls_idx, coverage)
            metrics[f"acc@{int(coverage * 100)}"] = float(acc_cov)
            metrics[f"coverage@{int(coverage * 100)}"] = float(actual_cov)

        return metrics

    def _accuracy_at_coverage(self, probs: Tensor, targets: Tensor, coverage: float) -> tuple[float, float]:
        confidences = probs.max(dim=-1).values
        tau = self._select_tau_for_coverage(confidences, coverage)
        mask = confidences >= tau
        actual_cov = mask.float().mean().item() if mask.numel() else 0.0
        if not mask.any():
            return 0.0, actual_cov
        preds = probs.argmax(dim=-1)
        acc = (preds[mask] == targets[mask]).float().mean().item()
        return acc, actual_cov

    def _score_for_early_stopping(self, metrics: dict[str, float]) -> tuple[float, float, float]:
        acc = float(metrics.get(self._primary_metric_key, float("nan")))
        brier = float(metrics.get("brier", float("inf")))
        val_loss = float(metrics.get("val_loss", float("inf")))
        if not math.isfinite(acc):
            acc_term = float("inf")
        else:
            acc_term = -acc
        if not math.isfinite(brier):
            brier = float("inf")
        if not math.isfinite(val_loss):
            val_loss = float("inf")
        return (acc_term, brier, val_loss)

    def _calibrate_temperature(self, logits: Tensor, targets: Tensor) -> float:
        if logits.numel() == 0:
            return 1.0
        logits = logits.to(torch.float64)
        targets = targets.to(torch.long)
        log_temp = torch.zeros(1, dtype=torch.float64, requires_grad=True)
        optimizer = torch.optim.LBFGS([log_temp], lr=0.25, max_iter=25, line_search_fn="strong_wolfe")

        def closure() -> Tensor:
            optimizer.zero_grad()
            temp = torch.exp(log_temp)
            scaled = logits / temp
            loss = F.nll_loss(F.log_softmax(scaled, dim=-1), targets)
            loss.backward()
            return loss

        try:
            optimizer.step(closure)
        except RuntimeError:
            return 1.0
        temperature = float(torch.exp(log_temp).item())
        if not math.isfinite(temperature) or temperature <= 1e-3:
            return 1.0
        return temperature

    def _select_tau_for_coverage(self, confidences: Tensor, coverage: float) -> float:
        if confidences.numel() == 0:
            return 1.0
        coverage = float(np.clip(coverage, 0.0, 1.0))
        if coverage <= 0:
            return float(confidences.max().item())
        sorted_conf, _ = torch.sort(confidences, descending=True)
        k = max(int(math.ceil(len(sorted_conf) * coverage)) - 1, 0)
        return float(sorted_conf[k].item())

    def _expected_calibration_error(self, probs: Tensor, targets: Tensor, bins: int = 15) -> float:
        if probs.numel() == 0:
            return float("nan")
        confidences, predictions = torch.max(probs, dim=-1)
        accuracies = (predictions == targets).to(torch.float32)
        bin_boundaries = torch.linspace(0.0, 1.0, bins + 1, device=probs.device)
        ece = torch.zeros(1, device=probs.device)
        for i in range(bins):
            lower = bin_boundaries[i]
            upper = bin_boundaries[i + 1]
            mask = (confidences >= lower) & (confidences < upper)
            if not torch.any(mask):
                continue
            bucket_conf = confidences[mask].mean()
            bucket_acc = accuracies[mask].mean()
            weight = mask.float().mean()
            ece += weight * torch.abs(bucket_conf - bucket_acc)
        return float(ece.item())

    def _build_splits(self, ordered_indices: np.ndarray) -> list[tuple[np.ndarray, np.ndarray]]:
        total = len(ordered_indices)
        if total < 2:
            raise ValueError("At least two samples are required to build splits")

        splits: list[tuple[np.ndarray, np.ndarray]] = []
        window = max(total // (self.config.num_splits + 1), 1)
        embargo = max(int(self.config.embargo), 0)

        for split in range(self.config.num_splits):
            train_end = window * (split + 1)
            if train_end <= 1:
                continue
            train_end = min(train_end, total - 1)
            val_start = min(train_end + embargo, total - 1)
            val_end = min(val_start + window, total)
            if val_start >= val_end:
                break
            train_indices = ordered_indices[:train_end]
            val_indices = ordered_indices[val_start:val_end]
            if len(val_indices) == 0:
                break
            splits.append((train_indices, val_indices))

        if not splits:
            cutoff = max(total - window, 1)
            splits.append((ordered_indices[:cutoff], ordered_indices[cutoff:]))

        return splits


    def _write_metrics(self, metrics: dict[str, float]) -> None:
        serializable: dict[str, Any] = {}
        for key, value in metrics.items():
            if isinstance(value, (int, float)):
                serializable[key] = float(value)
            else:
                serializable[key] = value
        self._metrics_path.write_text(json.dumps(serializable, indent=2), encoding="utf-8")


__all__ = ["Trainer", "TrainerConfig"]<|MERGE_RESOLUTION|>--- conflicted
+++ resolved
@@ -19,16 +19,7 @@
 from torch.optim.lr_scheduler import CosineAnnealingLR
 from torch.utils.data import DataLoader, Dataset
 
-<<<<<<< HEAD
-from backend.ml.feature_engineer import (
-    FEATURE_PIPELINE_VERSION,
-    FeatureSpec,
-    build_feature_map,
-    make_features,
-)
-=======
 from backend.ml.feature_engineer import FeatureSpec, build_feature_map, make_features
->>>>>>> 01dc951a
 from backend.services.reporter import Reporter
 
 
@@ -47,10 +38,6 @@
     smooth_l1_beta: float = 0.1
     coverage_targets: Sequence[float] = (0.5, 0.75, 0.9)
     ece_bins: int = 15
-<<<<<<< HEAD
-    seed: int = 42
-=======
->>>>>>> 01dc951a
 
 
 class _TemporalDataset(Dataset[tuple[Tensor, Tensor, Tensor]]):
@@ -118,12 +105,6 @@
         self._checkpoint_dir = Path("artifacts") / "models" / self.run_id
         self._checkpoint_dir.mkdir(parents=True, exist_ok=True)
         self._last_metrics: Optional[dict[str, float]] = None
-<<<<<<< HEAD
-        self._metrics_path = self._checkpoint_dir / "metrics.json"
-        coverage_primary = int(self._coverage_targets[0] * 100) if self._coverage_targets else 75
-        self._primary_metric_key = f"acc@{coverage_primary}"
-=======
->>>>>>> 01dc951a
 
     def fit(self, frame: pd.DataFrame) -> dict[str, float]:
         """Execute the walk-forward training loop on ``frame``."""
@@ -167,10 +148,6 @@
             {"event": "training_finished", **last_metrics},
         )
         self._last_metrics = last_metrics
-<<<<<<< HEAD
-        self._write_metrics(last_metrics)
-=======
->>>>>>> 01dc951a
         return last_metrics
 
     # Backwards-compatible alias used by earlier revisions
@@ -216,10 +193,6 @@
             "metrics": self._last_metrics or {},
             "feature_map": feature_map or build_feature_map([]),
             "data_ranges": data_ranges or {},
-<<<<<<< HEAD
-            "feature_pipeline_version": FEATURE_PIPELINE_VERSION,
-=======
->>>>>>> 01dc951a
         }
         destination = self._checkpoint_dir / "model_card.json"
         destination.write_text(json.dumps(card, indent=2), encoding="utf-8")
